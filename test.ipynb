--- conflicted
+++ resolved
@@ -11,80 +11,17 @@
   },
   {
    "cell_type": "code",
-<<<<<<< HEAD
-   "execution_count": 8,
-=======
-   "execution_count": 4,
->>>>>>> c85da035
+   "execution_count": null,
    "id": "945fc3c7",
    "metadata": {},
-   "outputs": [
-    {
-     "name": "stderr",
-     "output_type": "stream",
-     "text": [
-<<<<<<< HEAD
-      "2024-09-17 14:14:24,472 - INFO - Initializing components...\n",
-      "2024-09-17 14:14:24,476 - INFO - Setup completed.\n",
-      "2024-09-17 14:14:24,476 - INFO - Starting processing of tests/data/film.csv...\n",
-      "2024-09-17 14:14:25,122 - INFO - HTTP Request: POST http://127.0.0.1:11434/api/chat \"HTTP/1.1 200 OK\"\n",
-      "2024-09-17 14:14:27,291 - INFO - HTTP Request: POST http://127.0.0.1:11434/api/chat \"HTTP/1.1 200 OK\"\n",
-      "2024-09-17 14:14:28,339 - INFO - HTTP Request: POST http://127.0.0.1:11434/api/chat \"HTTP/1.1 200 OK\"\n",
-      "2024-09-17 14:14:29,227 - INFO - HTTP Request: POST http://127.0.0.1:11434/api/chat \"HTTP/1.1 200 OK\"\n",
-      "2024-09-17 14:14:30,319 - INFO - HTTP Request: POST http://127.0.0.1:11434/api/chat \"HTTP/1.1 200 OK\"\n",
-      "2024-09-17 14:14:31,454 - INFO - HTTP Request: POST http://127.0.0.1:11434/api/chat \"HTTP/1.1 200 OK\"\n",
-      "2024-09-17 14:14:32,585 - INFO - HTTP Request: POST http://127.0.0.1:11434/api/chat \"HTTP/1.1 200 OK\"\n",
-      "2024-09-17 14:14:33,484 - INFO - HTTP Request: POST http://127.0.0.1:11434/api/chat \"HTTP/1.1 200 OK\"\n",
-      "2024-09-17 14:14:34,257 - INFO - HTTP Request: POST http://127.0.0.1:11434/api/chat \"HTTP/1.1 200 OK\"\n",
-      "2024-09-17 14:14:35,475 - INFO - HTTP Request: POST http://127.0.0.1:11434/api/chat \"HTTP/1.1 200 OK\"\n",
-      "2024-09-17 14:14:36,544 - INFO - HTTP Request: POST http://127.0.0.1:11434/api/chat \"HTTP/1.1 200 OK\"\n",
-      "2024-09-17 14:14:38,524 - INFO - HTTP Request: POST http://127.0.0.1:11434/api/chat \"HTTP/1.1 200 OK\"\n",
-      "2024-09-17 14:14:39,169 - INFO - HTTP Request: POST http://127.0.0.1:11434/api/chat \"HTTP/1.1 200 OK\"\n",
-      "2024-09-17 14:14:39,755 - INFO - HTTP Request: POST http://127.0.0.1:11434/api/chat \"HTTP/1.1 200 OK\"\n",
-      "2024-09-17 14:14:41,251 - INFO - HTTP Request: POST http://127.0.0.1:11434/api/chat \"HTTP/1.1 200 OK\"\n",
-      "2024-09-17 14:14:42,321 - INFO - HTTP Request: POST http://127.0.0.1:11434/api/chat \"HTTP/1.1 200 OK\"\n",
-      "2024-09-17 14:14:43,090 - INFO - HTTP Request: POST http://127.0.0.1:11434/api/chat \"HTTP/1.1 200 OK\"\n",
-      "2024-09-17 14:14:44,183 - INFO - HTTP Request: POST http://127.0.0.1:11434/api/chat \"HTTP/1.1 200 OK\"\n",
-      "2024-09-17 14:14:45,037 - INFO - HTTP Request: POST http://127.0.0.1:11434/api/chat \"HTTP/1.1 200 OK\"\n",
-      "2024-09-17 14:14:46,232 - INFO - HTTP Request: POST http://127.0.0.1:11434/api/chat \"HTTP/1.1 200 OK\"\n",
-      "2024-09-17 14:14:47,321 - INFO - HTTP Request: POST http://127.0.0.1:11434/api/chat \"HTTP/1.1 200 OK\"\n",
-      "2024-09-17 14:14:49,003 - INFO - HTTP Request: POST http://127.0.0.1:11434/api/chat \"HTTP/1.1 200 OK\"\n",
-      "2024-09-17 14:14:50,283 - INFO - HTTP Request: POST http://127.0.0.1:11434/api/chat \"HTTP/1.1 200 OK\"\n",
-      "2024-09-17 14:14:51,153 - INFO - HTTP Request: POST http://127.0.0.1:11434/api/chat \"HTTP/1.1 200 OK\"\n",
-      "2024-09-17 14:14:51,774 - INFO - HTTP Request: POST http://127.0.0.1:11434/api/chat \"HTTP/1.1 200 OK\"\n",
-      "2024-09-17 14:14:53,438 - INFO - HTTP Request: POST http://127.0.0.1:11434/api/chat \"HTTP/1.1 200 OK\"\n",
-      "Processing Batches: 100%|██████████| 26/26 [00:29<00:00,  1.12s/it]\n",
-      "2024-09-17 14:14:53,640 - INFO - Processing completed. Results are incrementally saved to output_test.csv\n"
-=======
-      "2024-08-23 17:32:29,984 - INFO - Initializing components...\n",
-      "2024-08-23 17:32:29,986 - INFO - Model API provider is: ollama\n",
-      "2024-08-23 17:32:30,000 - INFO - Setup completed.\n",
-      "2024-08-23 17:32:30,003 - INFO - Starting processing of movies.csv...\n",
-      "2024-08-23 17:32:34,076 - INFO - HTTP Request: POST http://127.0.0.1:11434/api/chat \"HTTP/1.1 200 OK\"\n",
-      "Processing Batches: 0it [00:00, ?it/s]2024-08-23 17:32:35,588 - INFO - HTTP Request: POST http://127.0.0.1:11434/api/chat \"HTTP/1.1 200 OK\"\n",
-      "2024-08-23 17:32:36,367 - INFO - HTTP Request: POST http://127.0.0.1:11434/api/chat \"HTTP/1.1 200 OK\"\n",
-      "2024-08-23 17:32:37,107 - INFO - HTTP Request: POST http://127.0.0.1:11434/api/chat \"HTTP/1.1 200 OK\"\n",
-      "2024-08-23 17:32:37,897 - INFO - HTTP Request: POST http://127.0.0.1:11434/api/chat \"HTTP/1.1 200 OK\"\n",
-      "2024-08-23 17:32:38,610 - INFO - HTTP Request: POST http://127.0.0.1:11434/api/chat \"HTTP/1.1 200 OK\"\n",
-      "Processing Batches: 1it [00:04,  4.08s/it]\n",
-      "2024-08-23 17:32:38,698 - INFO - Processing completed. Results are incrementally saved to output_test.csv\n"
->>>>>>> c85da035
-     ]
-    }
-   ],
+   "outputs": [],
    "source": [
     "from lion_linker.lion_linker import LionLinker\n",
     "\n",
     "# Define the path to the files\n",
     "input_csv = 'tests/data/film.csv'\n",
     "prompt_file = 'prompt_template.txt'\n",
-<<<<<<< HEAD
     "model_name = 'gemma2:2b'  # Replace with the actual model you are using\n",
-=======
-    "model_name = 'gemma:2b' # Replace with the actual model you are using \n",
-    "#model_name = 'gpt-3.5-turbo'  #  to test openai\n",
-    "#model_name=\"llama3-8b-8192\" # to test groq\n",
->>>>>>> c85da035
     "api_url = 'https://lamapi.hel.sintef.cloud/lookup/entity-retrieval'  # Replace with the actual API URL\n",
     "api_token = 'lamapi_demo_2023'  # Replace with your API token if applicable\n",
     "output_csv = 'output_test.csv'\n",
@@ -95,93 +32,27 @@
     "model_api_key='' # keep empty for ollama, but need for openai and groq\n",
     "\n",
     "# Initialize the LionLinker instance\n",
-<<<<<<< HEAD
     "lion_linker = LionLinker(input_csv, prompt_file, model_name, api_url, api_token, output_csv, \n",
     "                         batch_size, [\"title\"], api_limit=10, compact_candidates=False)\n",
     "await lion_linker.run()\n"
-=======
-    "lion_linker = LionLinker(input_csv, prompt_file, model_name, api_url, api_token, output_csv, batch_size, [\"title\"], model_api_provider, model_api_key)\n",
-    "await lion_linker.run()"
->>>>>>> c85da035
-   ]
-  },
-  {
-   "cell_type": "code",
-   "execution_count": 7,
+   ]
+  },
+  {
+   "cell_type": "code",
+   "execution_count": null,
    "id": "a10bfdeb",
    "metadata": {},
-   "outputs": [
-    {
-     "name": "stdout",
-     "output_type": "stream",
-     "text": [
-      "2024-08-27 15:03:25,194 - INFO - Initializing components...\n",
-      "2024-08-27 15:03:25,196 - INFO - Setup completed.\n",
-      "2024-08-27 15:03:25,196 - INFO - Starting processing of tests/data/film.csv...\n",
-      "Processing Batches:   0%|                                | 0/26 [00:00<?, ?it/s]2024-08-27 15:03:27,762 - INFO - HTTP Request: POST http://127.0.0.1:11434/api/chat \"HTTP/1.1 200 OK\"\n",
-      "2024-08-27 15:03:29,298 - INFO - HTTP Request: POST http://127.0.0.1:11434/api/chat \"HTTP/1.1 200 OK\"\n",
-      "2024-08-27 15:03:30,084 - INFO - HTTP Request: POST http://127.0.0.1:11434/api/chat \"HTTP/1.1 200 OK\"\n",
-      "2024-08-27 15:03:30,850 - INFO - HTTP Request: POST http://127.0.0.1:11434/api/chat \"HTTP/1.1 200 OK\"\n",
-      "2024-08-27 15:03:31,592 - INFO - HTTP Request: POST http://127.0.0.1:11434/api/chat \"HTTP/1.1 200 OK\"\n",
-      "2024-08-27 15:03:32,401 - INFO - HTTP Request: POST http://127.0.0.1:11434/api/chat \"HTTP/1.1 200 OK\"\n",
-      "2024-08-27 15:03:33,150 - INFO - HTTP Request: POST http://127.0.0.1:11434/api/chat \"HTTP/1.1 200 OK\"\n",
-      "2024-08-27 15:03:34,009 - INFO - HTTP Request: POST http://127.0.0.1:11434/api/chat \"HTTP/1.1 200 OK\"\n",
-      "2024-08-27 15:03:34,770 - INFO - HTTP Request: POST http://127.0.0.1:11434/api/chat \"HTTP/1.1 200 OK\"\n",
-      "2024-08-27 15:03:35,628 - INFO - HTTP Request: POST http://127.0.0.1:11434/api/chat \"HTTP/1.1 200 OK\"\n",
-      "2024-08-27 15:03:36,487 - INFO - HTTP Request: POST http://127.0.0.1:11434/api/chat \"HTTP/1.1 200 OK\"\n",
-      "Processing Batches:  38%|████████▊              | 10/26 [00:11<00:18,  1.14s/it]2024-08-27 15:03:37,743 - INFO - HTTP Request: POST http://127.0.0.1:11434/api/chat \"HTTP/1.1 200 OK\"\n",
-      "2024-08-27 15:03:38,570 - INFO - HTTP Request: POST http://127.0.0.1:11434/api/chat \"HTTP/1.1 200 OK\"\n",
-      "2024-08-27 15:03:39,646 - INFO - HTTP Request: POST http://127.0.0.1:11434/api/chat \"HTTP/1.1 200 OK\"\n",
-      "2024-08-27 15:03:40,630 - INFO - HTTP Request: POST http://127.0.0.1:11434/api/chat \"HTTP/1.1 200 OK\"\n",
-      "2024-08-27 15:03:41,370 - INFO - HTTP Request: POST http://127.0.0.1:11434/api/chat \"HTTP/1.1 200 OK\"\n",
-      "2024-08-27 15:03:42,228 - INFO - HTTP Request: POST http://127.0.0.1:11434/api/chat \"HTTP/1.1 200 OK\"\n",
-      "2024-08-27 15:03:42,928 - INFO - HTTP Request: POST http://127.0.0.1:11434/api/chat \"HTTP/1.1 200 OK\"\n",
-      "2024-08-27 15:03:43,714 - INFO - HTTP Request: POST http://127.0.0.1:11434/api/chat \"HTTP/1.1 200 OK\"\n",
-      "2024-08-27 15:03:44,523 - INFO - HTTP Request: POST http://127.0.0.1:11434/api/chat \"HTTP/1.1 200 OK\"\n",
-      "2024-08-27 15:03:45,333 - INFO - HTTP Request: POST http://127.0.0.1:11434/api/chat \"HTTP/1.1 200 OK\"\n",
-      "Processing Batches:  77%|█████████████████▋     | 20/26 [00:20<00:05,  1.01it/s]2024-08-27 15:03:46,389 - INFO - HTTP Request: POST http://127.0.0.1:11434/api/chat \"HTTP/1.1 200 OK\"\n",
-      "2024-08-27 15:03:47,249 - INFO - HTTP Request: POST http://127.0.0.1:11434/api/chat \"HTTP/1.1 200 OK\"\n",
-      "2024-08-27 15:03:48,013 - INFO - HTTP Request: POST http://127.0.0.1:11434/api/chat \"HTTP/1.1 200 OK\"\n",
-      "2024-08-27 15:03:48,820 - INFO - HTTP Request: POST http://127.0.0.1:11434/api/chat \"HTTP/1.1 200 OK\"\n",
-      "2024-08-27 15:03:49,620 - INFO - HTTP Request: POST http://127.0.0.1:11434/api/chat \"HTTP/1.1 200 OK\"\n",
-      "Processing Batches: 100%|███████████████████████| 26/26 [00:24<00:00,  1.06it/s]\n",
-      "2024-08-27 15:03:49,794 - INFO - Processing completed. Results are incrementally saved to output_test.csv\n"
-     ]
-    }
-   ],
+   "outputs": [],
    "source": [
     "!python3 cli.py tests/data/film.csv output_test.csv --api-url https://lamapi.hel.sintef.cloud/lookup/entity-retrieval --api-token lamapi_demo_2023 --prompt-file prompt_template.txt --model gemma2:2b --batch-size 10 --mention_columns title"
    ]
   },
   {
    "cell_type": "code",
-   "execution_count": 6,
+   "execution_count": null,
    "id": "f773236a",
    "metadata": {},
-   "outputs": [
-    {
-     "name": "stdout",
-     "output_type": "stream",
-     "text": [
-      "Here is the summary of the table:\n",
-      "The film Titanic was directed by James Cameron.\n",
-      "\n",
-      "Here is the data for the current row:\n",
-      "title\n",
-      "\n",
-      "The column name in question is:\n",
-      "\n",
-      "\n",
-      "The entity mention is:\n",
-      "\n",
-      "\n",
-      "Possible candidates for the entity are:\n",
-      "[{\"id\":\"Q2478025\",\"name\":\"Titanic\",\"description\":\"soundtrack album for the 1997 film Titanic\",\"types\":[{\"id\":\"Q482994\",\"name\":\"album\"}]},{\"id\":\"Q122032189\",\"name\":\"Titanic\",\"description\":\"book edition published in 2018\",\"types\":[{\"id\":\"Q3331189\",\"name\":\"version, edition or translation\"}]},{\"id\":\"Q3529506\",\"name\":\"Titanic\",\"description\":\"1998 debut studio album by Wenge BCBG Les Anges Adorables\",\"types\":[{\"id\":\"Q482994\",\"name\":\"album\"}]},{\"id\":\"Q12059061\",\"name\":\"Titanic\",\"description\":\"Czech band\",\"types\":[{\"id\":\"Q215380\",\"name\":\"musical group\"}]},{\"id\":\"Q25417640\",\"name\":\"Titanic\",\"description\":\"Wikimedia disambiguation page\",\"types\":[{\"id\":\"Q4167410\",\"name\":\"Wikimedia disambiguation page\"}]},{\"id\":\"Q84727764\",\"name\":\"Titanic\",\"description\":\"passenger/general cargo ship built in 1912\",\"types\":[{\"id\":\"Q11446\",\"name\":\"ship\"}]},{\"id\":\"Q16935372\",\"name\":\"Titanic\",\"description\":\"1927 film by Allan Dwan\",\"types\":[{\"id\":\"Q11424\",\"name\":\"film\"}]},{\"id\":\"Q47879\",\"name\":\"Titanic\",\"description\":\"German satiric magazine\",\"types\":[{\"id\":\"Q111914189\",\"name\":\"satirical magazine\"},{\"id\":\"Q1002697\",\"name\":\"periodical\"}]},{\"id\":\"Q638829\",\"name\":\"Titanic\",\"description\":\"1912 film directed by Mime Misu\",\"types\":[{\"id\":\"Q24862\",\"name\":\"short film\"}]},{\"id\":\"Q122044556\",\"name\":\"Titanic\",\"description\":\"book edition published in 1994\",\"types\":[{\"id\":\"Q3331189\",\"name\":\"version, edition or translation\"}]}]\n",
-      "\n",
-      "Identify the correct QID for the entity mention from the candidates listed above. Provide only the QID or NIL if none of the candidates is correct. No additional text is required.\n"
-     ]
-    }
-   ],
+   "outputs": [],
    "source": [
     "from lion_linker.lion_linker import PromptGenerator, APIClient\n",
     "\n",
@@ -192,60 +63,10 @@
   },
   {
    "cell_type": "code",
-   "execution_count": 3,
+   "execution_count": null,
    "id": "64c2d4ab",
    "metadata": {},
-   "outputs": [
-    {
-     "name": "stderr",
-     "output_type": "stream",
-     "text": [
-      "2024-10-30 10:29:42,904 - INFO - Initializing components...\n",
-      "2024-10-30 10:29:42,907 - INFO - Setup completed.\n",
-      "2024-10-30 10:29:42,908 - INFO - Starting processing of ./tests/data/film_input_no_QIDs.csv...\n",
-      "Processing Batches:   0%|          | 0/31 [00:00<?, ?it/s]2024-10-30 10:29:43,328 - INFO - HTTP Request: POST http://127.0.0.1:11434/api/chat \"HTTP/1.1 200 OK\"\n",
-      "2024-10-30 10:29:45,626 - INFO - HTTP Request: POST http://127.0.0.1:11434/api/chat \"HTTP/1.1 200 OK\"\n",
-      "2024-10-30 10:29:46,448 - INFO - HTTP Request: POST http://127.0.0.1:11434/api/chat \"HTTP/1.1 200 OK\"\n",
-      "2024-10-30 10:29:47,290 - INFO - HTTP Request: POST http://127.0.0.1:11434/api/chat \"HTTP/1.1 200 OK\"\n",
-      "2024-10-30 10:29:48,039 - INFO - HTTP Request: POST http://127.0.0.1:11434/api/chat \"HTTP/1.1 200 OK\"\n",
-      "2024-10-30 10:29:48,789 - INFO - HTTP Request: POST http://127.0.0.1:11434/api/chat \"HTTP/1.1 200 OK\"\n",
-      "2024-10-30 10:29:49,554 - INFO - HTTP Request: POST http://127.0.0.1:11434/api/chat \"HTTP/1.1 200 OK\"\n",
-      "2024-10-30 10:29:50,256 - INFO - HTTP Request: POST http://127.0.0.1:11434/api/chat \"HTTP/1.1 200 OK\"\n",
-      "2024-10-30 10:29:51,052 - INFO - HTTP Request: POST http://127.0.0.1:11434/api/chat \"HTTP/1.1 200 OK\"\n",
-      "2024-10-30 10:29:51,865 - INFO - HTTP Request: POST http://127.0.0.1:11434/api/chat \"HTTP/1.1 200 OK\"\n",
-      "2024-10-30 10:29:52,728 - INFO - HTTP Request: POST http://127.0.0.1:11434/api/chat \"HTTP/1.1 200 OK\"\n",
-      "Processing Batches:  32%|███▏      | 10/31 [00:09<00:20,  1.02it/s]2024-10-30 10:29:54,238 - INFO - HTTP Request: POST http://127.0.0.1:11434/api/chat \"HTTP/1.1 200 OK\"\n",
-      "2024-10-30 10:29:55,092 - INFO - HTTP Request: POST http://127.0.0.1:11434/api/chat \"HTTP/1.1 200 OK\"\n",
-      "2024-10-30 10:29:56,035 - INFO - HTTP Request: POST http://127.0.0.1:11434/api/chat \"HTTP/1.1 200 OK\"\n",
-      "2024-10-30 10:29:57,115 - INFO - HTTP Request: POST http://127.0.0.1:11434/api/chat \"HTTP/1.1 200 OK\"\n",
-      "2024-10-30 10:29:57,902 - INFO - HTTP Request: POST http://127.0.0.1:11434/api/chat \"HTTP/1.1 200 OK\"\n",
-      "2024-10-30 10:29:58,806 - INFO - HTTP Request: POST http://127.0.0.1:11434/api/chat \"HTTP/1.1 200 OK\"\n",
-      "2024-10-30 10:29:59,601 - INFO - HTTP Request: POST http://127.0.0.1:11434/api/chat \"HTTP/1.1 200 OK\"\n",
-      "2024-10-30 10:30:00,462 - INFO - HTTP Request: POST http://127.0.0.1:11434/api/chat \"HTTP/1.1 200 OK\"\n",
-      "2024-10-30 10:30:01,362 - INFO - HTTP Request: POST http://127.0.0.1:11434/api/chat \"HTTP/1.1 200 OK\"\n",
-      "2024-10-30 10:30:02,258 - INFO - HTTP Request: POST http://127.0.0.1:11434/api/chat \"HTTP/1.1 200 OK\"\n",
-      "Processing Batches:  65%|██████▍   | 20/31 [00:19<00:10,  1.04it/s]2024-10-30 10:30:03,520 - INFO - HTTP Request: POST http://127.0.0.1:11434/api/chat \"HTTP/1.1 200 OK\"\n",
-      "2024-10-30 10:30:04,383 - INFO - HTTP Request: POST http://127.0.0.1:11434/api/chat \"HTTP/1.1 200 OK\"\n",
-      "2024-10-30 10:30:05,257 - INFO - HTTP Request: POST http://127.0.0.1:11434/api/chat \"HTTP/1.1 200 OK\"\n",
-      "2024-10-30 10:30:05,740 - INFO - HTTP Request: POST http://127.0.0.1:11434/api/chat \"HTTP/1.1 200 OK\"\n",
-      "2024-10-30 10:30:06,865 - INFO - HTTP Request: POST http://127.0.0.1:11434/api/chat \"HTTP/1.1 200 OK\"\n",
-      "2024-10-30 10:30:07,756 - INFO - HTTP Request: POST http://127.0.0.1:11434/api/chat \"HTTP/1.1 200 OK\"\n",
-      "2024-10-30 10:30:08,508 - INFO - HTTP Request: POST http://127.0.0.1:11434/api/chat \"HTTP/1.1 200 OK\"\n",
-      "2024-10-30 10:30:09,258 - INFO - HTTP Request: POST http://127.0.0.1:11434/api/chat \"HTTP/1.1 200 OK\"\n",
-      "2024-10-30 10:30:10,082 - INFO - HTTP Request: POST http://127.0.0.1:11434/api/chat \"HTTP/1.1 200 OK\"\n",
-      "2024-10-30 10:30:10,651 - INFO - HTTP Request: POST http://127.0.0.1:11434/api/chat \"HTTP/1.1 200 OK\"\n",
-      "Processing Batches: 100%|██████████| 31/31 [00:27<00:00,  1.11it/s]\n",
-      "2024-10-30 10:30:10,746 - INFO - Processing completed. Results are incrementally saved to output_test.csv\n"
-     ]
-    },
-    {
-     "name": "stdout",
-     "output_type": "stream",
-     "text": [
-      "Accuracy: 53.33%\n"
-     ]
-    }
-   ],
+   "outputs": [],
    "source": [
     "\n"
    ]
@@ -261,7 +82,6 @@
   },
   {
    "cell_type": "code",
-<<<<<<< HEAD
    "execution_count": 10,
    "id": "96d76b0f",
    "metadata": {},
@@ -290,9 +110,6 @@
   {
    "cell_type": "code",
    "execution_count": 2,
-=======
-   "execution_count": 5,
->>>>>>> c85da035
    "id": "0eb21379",
    "metadata": {},
    "outputs": [
