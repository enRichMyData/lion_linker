import logging
import os
import re
from pathlib import Path

import pandas as pd
from tqdm.asyncio import tqdm

from lion_linker import PROJECT_ROOT
from lion_linker.core import LLMInteraction
from lion_linker.prompt.generator import PromptGenerator
from lion_linker.retrievers import RetrieverClient

DEFAULT_PROMPT_FILE_PATH = os.path.join(PROJECT_ROOT, "prompt", "prompt_template.txt")

# Setup logging
logging.basicConfig(level=logging.INFO, format="%(asctime)s - %(levelname)s - %(message)s")


class LionLinker:
    def __init__(
        self,
<<<<<<< HEAD
        input_csv,
        prompt_file,
        example_file,
        model_name,
        api_url,
        api_token,
        output_csv,
        kg="wikidata",
        batch_size=1000,
        mention_columns=None,
        api_limit=10,
        compact_candidates=True,
        model_api_provider="ollama",
        ollama_host=None,
        model_api_key=None,
        gt_columns=None,
=======
        input_csv: str | Path,
        model_name: str,
        retriever: RetrieverClient,
        output_csv: str | None = None,
        prompt_file_path: str = DEFAULT_PROMPT_FILE_PATH,
        chunk_size: int = 64,
        mention_columns: list | None = None,
        format_candidates: bool = True,
        compact_candidates: bool = True,
        model_api_provider: str = "ollama",
        ollama_host: str | None = None,
        model_api_key: str | None = None,
        gt_columns: list | None = None,
>>>>>>> 039ced6e
        table_ctx_size: int = 1,
    ):
        """Initialize a LionLinker instance.

        Parameters:
            input_csv (str | Path): The file path to the input CSV file.
            model_name (str): The name of the model to use.
            retriever (RetrieverClient): An instance of RetrieverClient used to fetch candidates from the KB.
            output_csv (str, optional): The file path to the output CSV file.
                If not provided, the output file will be named based on the input file,
                with '_output' appended before the extension.
                Defaults to None.
            prompt_file_path (str, optional): The file path to the prompt file.
                Defaults to DEFAULT_PROMPT_FILE_PATH.
            chunk_size (int, optional): The size of the chunks to process.
                Defaults to 64.
            mention_columns (list, optional): Columns to consider for mentions.
                Defaults to None.
            format_candidates (bool, optional): Whether to format the candidate results as in
                TableLlama (https://arxiv.org/abs/2311.09206).
                Defaults to True.
            compact_candidates (bool, optional): Whether to compact candidate entries.
                This is only used if `format_candidates` is False.
                Defaults to True.
            model_api_provider (str, optional): The provider for the model API.
                Defaults to "ollama".
            ollama_host (str, optional): The host for the Ollama service.
                Defaults to None.
            model_api_key (str, optional): The API key for the model service.
                Defaults to None.
            gt_columns (list, optional): List of ground truth columns for reference.
                Defaults to None.
            table_ctx_size (int, optional): The context size for table data.
                This is the number of rows to include before and after the current row.
                Defaults to 1.
        """

        if not os.path.exists(input_csv) or os.path.splitext(input_csv)[1] != ".csv":
            raise ValueError(
                "Input CSV file does not exist or is not a CSV file." f"Input file: {input_csv}"
            )
        self.input_csv = input_csv
<<<<<<< HEAD
        self.prompt_file = prompt_file
        self.example_file = example_file
=======
        self.prompt_file_path = prompt_file_path
>>>>>>> 039ced6e
        self.model_name = model_name
        self.retriever = retriever
        self.output_csv = output_csv
        if not self.output_csv:
            self.output_csv = os.path.splitext(input_csv)[0] + "_output.csv"
        self.chunk_size = chunk_size
        self.mention_columns = mention_columns or []  # List of columns containing entity mentions
        self.format_candidates = format_candidates
        self.compact_candidates = compact_candidates
        self.model_api_provider = model_api_provider
        self.ollama_host = ollama_host
        self.model_api_key = model_api_key
        self.gt_columns = gt_columns or []  # Columns to exclude from processing
        self.table_ctx_size = table_ctx_size
        if self.table_ctx_size < 0:
            raise ValueError(
                "Table context size must be at least 0. "
                f"Got table context size: {self.table_ctx_size}"
            )
        if self.chunk_size < 1:
            raise ValueError(f"Chuck size must be at least 1. Got batch size: {self.chunk_size}")
        if self.chunk_size < 2 * self.table_ctx_size + 1:
            raise ValueError(
                "Batch size must be at least 2 * table context size + 1. "
                f"Got batch size: {self.chunk_size}, table context size: {self.table_ctx_size}"
            )

        logging.info("Initializing components...")
<<<<<<< HEAD
        # Initialize components
        self.api_client = APIClient(
            self.api_url,
            token=self.api_token,
            kg=self.kg,
            limit=self.api_limit,
            parse_response_func=parse_response,
        )
        self.prompt_generator = PromptGenerator(self.prompt_file, self.example_file)
=======
        self.prompt_generator = PromptGenerator(self.prompt_file_path)

>>>>>>> 039ced6e
        logging.info(f"Model API provider is: {self.model_api_provider}")
        self.llm_interaction = LLMInteraction(
            self.model_name, self.model_api_provider, self.ollama_host, self.model_api_key
        )

        logging.info("Pulling model if necessary...")
        self.llm_interaction.ollama_client.pull(self.model_name)

        logging.info("Setup completed.")
        self.table_summary = None  # Placeholder for the table summary

    def generate_table_summary(self, sample_data):
        # Exclude GT columns for testing
        sample_data = sample_data.drop(columns=self.gt_columns, errors="ignore")

        prompt = (
            "Provide a high-level summary of the table without getting into specific details. "
            "Reply only with the summary nothing else."
        )

        # Prepare the summary with the prompt and sample data
        prompt += "\nHere is a sample of the table data:\n"
        prompt += sample_data.to_string(index=False)

        return self.llm_interaction.chat(prompt)

    async def process_chunk(self, chunk: pd.DataFrame):
        # Exclude GT columns from the chunk
        chunk = chunk.drop(columns=self.gt_columns, errors="ignore")

        # Check if mention_columns are present in the chunk
        missing_columns = [col for col in self.mention_columns if col not in chunk.columns]
        if missing_columns:
            logging.error(f"Columns not found in the data: {', '.join(missing_columns)}")
            raise ValueError(f"Columns not found: {', '.join(missing_columns)}")

        column_to_index = {col: id_col for id_col, col in enumerate(chunk.columns)}
        mentions = []
        for column in self.mention_columns:
            mentions.extend(chunk[column].dropna().unique())

        # Run the async fetch candidates function
        mentions_to_candidates = await self.retriever.fetch_multiple_entities(mentions)
        results = []
        for loc_idx, (id_row, row) in enumerate(chunk.iterrows()):
            table_view = chunk.iloc[
                max(0, loc_idx - self.table_ctx_size) : loc_idx + self.table_ctx_size + 1
            ]
            table_list = [table_view.columns.tolist()] + table_view.values.tolist()
            for column in self.mention_columns:
                entity_mention = row[column]
                candidates = mentions_to_candidates.get(entity_mention, [])
                prompt = self.prompt_generator.generate_prompt(
                    table=table_list,
                    table_metadata=None,
                    table_summary=self.table_summary,  # Use the precomputed table summary
                    column_name=column,
                    entity_mention=entity_mention,
                    candidates=candidates,
                    compact=self.compact_candidates,
                    format_candidates=self.format_candidates,
                )
                id_col = column_to_index[column]

                # Remove the file extension from the input_csv to use in the identifier
                base_filename = os.path.splitext(os.path.basename(self.input_csv))[0]

                # Creating identifier for the row and column
                f"{base_filename}-{id_row}-{id_col}"

                # Call LLM for each prompt individually
                response = self.llm_interaction.chat(prompt)

                # Extract identifier from response
                extracted_identifier = self.extract_identifier_from_response(response)

                results.append(
                    {
                        "id_row": id_row,
                        f"{column}_llm_answer": " ".join(response.split()),
                        f"{column}_qid": extracted_identifier,
                    }
                )

        return results

    def extract_identifier_from_response(self, response):
        """
        Extracts the last QID from the response, or 'NIL' if NIL appears after the last QID.
        Returns 'No Identifier' if neither QID nor NIL is present.

        Parameters:
        response (str): The response text to extract from.

        Returns:
        str: The last QID, 'NIL' if 'NIL' appears after the last QID,
        or 'No Identifier' if neither is found.
        """
        # Find all QIDs in the response (assuming QIDs start with 'Q' followed by digits)
        qids = re.findall(r"Q\d+", response)

        # Check if 'NIL' appears in the response
        nil_position = response.rfind("NIL")

        # If there are no QIDs and no NIL, return 'No Identifier'
        if not qids and nil_position == -1:
            return "No Identifier"

        # If there are no QIDs but NIL is present, return 'NIL'
        if not qids:
            return "NIL"

        # Find the position of the last QID in the response
        last_qid_position = response.rfind(qids[-1])

        # Return 'NIL' if it appears after the last QID, otherwise return the last QID
        if nil_position > last_qid_position:
            return "NIL"

        return qids[-1]

    async def estimate_total_rows(self):
        # Get the size of the file in bytes
        file_size = os.path.getsize(self.input_csv)

        total_bytes = 0
        total_rows = 0
        chunks_to_sample = 5  # Number of chunks to sample

        with pd.read_csv(self.input_csv, chunksize=self.chunk_size) as reader:
            for i, chunk in enumerate(reader):
                if i >= chunks_to_sample:
                    break
                # Sum up the size of each row in bytes
                chunk_bytes = chunk.apply(
                    lambda row: len(row.to_csv(index=False, header=False)), axis=1
                ).sum()
                total_bytes += chunk_bytes
                total_rows += len(chunk)

        if total_rows > 0:
            # Average size per row
            avg_row_size = total_bytes / total_rows

            # Estimate the total number of rows in the file
            estimated_total_rows = int(file_size / avg_row_size)

            return estimated_total_rows
        else:
            raise ValueError("Not enough data to estimate total rows")

    async def compute_table_summary(self):
        # Read the first batch from the CSV
        first_batch = pd.read_csv(self.input_csv, chunksize=self.chunk_size)
        first_chunk = next(first_batch, None)

        if first_chunk is not None:
            # Sample a few rows from the first chunk
            sample_data = first_chunk.sample(min(5, len(first_chunk)))
            self.table_summary = self.generate_table_summary(sample_data)
        else:
            raise ValueError("Not enough data to compute table summary")
<<<<<<< HEAD
    
    async def generate_sample_prompt(self, index: int = 0, random_row: bool = False) -> dict:
        """
        Generates sample prompt(s) using a single row from the CSV file.
        
        If random_row is True, a random row from the first batch is selected.
        Otherwise, the row at the specified index (0-based) in the first batch is used.
        
=======

    async def generate_sample_prompt(self, random_row: bool = True) -> dict:
        """
        Generates sample prompt(s) using a single row from the CSV file.
        If random_row is True, a random row from the first batch is selected;
        otherwise, the first row is used.

>>>>>>> 039ced6e
        Returns:
            dict: A mapping of mention column names to the generated prompt.
        """
        # Ensure that the table summary has been computed.
        if self.table_summary is None:
            await self.compute_table_summary()

        # Read the first chunk from the CSV file.
        try:
            chunk_iter = pd.read_csv(self.input_csv, chunksize=self.chunk_size)
            chunk = next(chunk_iter)
        except StopIteration:
            raise ValueError("Input CSV is empty or not accessible.")

        # Remove ground truth (GT) columns if provided.
        if self.gt_columns:
            chunk = chunk.drop(columns=self.gt_columns, errors="ignore")

        # Select a row from the chunk.
        if random_row:
            # Select a random row from the chunk.
            sample_row_df = chunk.sample(n=1)
            relative_position = chunk.index.get_loc(sample_row_df.index[0])
        else:
            # Use the row specified by the index parameter.
            if index < 0 or index >= len(chunk):
                raise ValueError(f"Index {index} is out of range for the first chunk (length {len(chunk)}).")
            relative_position = index

        # Extract the sample row.
        sample_row = chunk.iloc[relative_position]

        # Create table context for the selected row using the table context size.
        start_idx = max(0, relative_position - self.table_ctx_size)
        end_idx = relative_position + self.table_ctx_size + 1
        table_view = chunk.iloc[start_idx:end_idx]
        table_list = [table_view.columns.tolist()] + table_view.values.tolist()

        prompts = {}
        # Generate a prompt for each column that contains entity mentions.
        for col in self.mention_columns:
            if col not in chunk.columns:
                logging.error(f"Column '{col}' not found in CSV.")
                continue

            entity_mention = sample_row[col]
            # Fetch candidate entities for the mention.
            candidates_dict = await self.retriever.fetch_multiple_entities([entity_mention])
            candidates = candidates_dict.get(entity_mention, [])
            prompt = self.prompt_generator.generate_prompt(
                table=table_list,
                table_metadata=None,
                table_summary=self.table_summary,
                column_name=col,
                entity_mention=entity_mention,
                candidates=candidates,
                compact=self.compact_candidates,
                format_candidates=self.format_candidates,
            )
            prompts[col] = prompt

        return prompts

    async def send_prompt_sample(self, prompt_sample: dict) -> dict:
        """
        Sends each prompt in the provided prompt sample to the LLM and returns the responses.

        Args:
            prompt_sample (dict): A dictionary mapping mention column names to prompt texts.

        Returns:
            dict: A dictionary mapping each mention column to a dictionary with keys:
                  'prompt', 'response', and 'extracted_identifier'.
        """
        results = {}
        for col, prompt in prompt_sample.items():
            response = self.llm_interaction.chat(prompt)
            results[col] = {
                "response": response.replace("\n", "").strip(),
                "extracted_identifier": self.extract_identifier_from_response(response),
            }
        return results

    async def run(self):
        logging.info(f"Starting processing of {self.input_csv}...")

        # Estimate the total number of rows
        estimated_total_rows = await self.estimate_total_rows()

        # Initialize tqdm with the estimated total
        pbar = tqdm(total=estimated_total_rows, desc="Processing Batches")

        # Compute table summary with a sample from the first batch
        await self.compute_table_summary()

        # Track the actual number of rows processed
        actual_rows_processed = 0

        # Proceed with batch processing
        with pd.read_csv(self.input_csv, chunksize=self.chunk_size) as reader:
            for chunk_id, chunk in enumerate(reader):
                batch_results = await self.process_chunk(chunk)
                batch_results = pd.DataFrame(batch_results)

                # Merge batch_results with the chunk
                if "id_row" not in chunk.columns:
                    chunk = chunk.reset_index().rename(columns={"index": "id_row"})
                merged_chunk = chunk.merge(batch_results, on="id_row", how="left")
                merged_chunk = merged_chunk.drop(columns=["id_row"])

                if chunk_id == 0:
                    # Write the header for the first chunk
                    merged_chunk.to_csv(
                        self.output_csv,
                        mode="w",
                        index=False,
                        quoting=1,
                        escapechar="\\",
                    )
                else:
                    # Append results to CSV, ensuring proper handling of newlines
                    merged_chunk.to_csv(
                        self.output_csv,
                        mode="a",
                        header=False,
                        index=False,
                        quoting=1,
                        escapechar="\\",
                    )

                # Update the progress bar with the actual number of rows processed
                actual_rows_processed += len(chunk)
                pbar.update(len(chunk))

                # If actual rows exceed estimated, adjust the progress bar total
                if actual_rows_processed > estimated_total_rows:
                    pbar.total = actual_rows_processed
                    pbar.refresh()

        # Ensure the progress bar reaches 100%
        pbar.n = pbar.total
        pbar.close()

        logging.info(f"Processing completed. Results are incrementally saved to {self.output_csv}")<|MERGE_RESOLUTION|>--- conflicted
+++ resolved
@@ -20,24 +20,6 @@
 class LionLinker:
     def __init__(
         self,
-<<<<<<< HEAD
-        input_csv,
-        prompt_file,
-        example_file,
-        model_name,
-        api_url,
-        api_token,
-        output_csv,
-        kg="wikidata",
-        batch_size=1000,
-        mention_columns=None,
-        api_limit=10,
-        compact_candidates=True,
-        model_api_provider="ollama",
-        ollama_host=None,
-        model_api_key=None,
-        gt_columns=None,
-=======
         input_csv: str | Path,
         model_name: str,
         retriever: RetrieverClient,
@@ -51,7 +33,6 @@
         ollama_host: str | None = None,
         model_api_key: str | None = None,
         gt_columns: list | None = None,
->>>>>>> 039ced6e
         table_ctx_size: int = 1,
     ):
         """Initialize a LionLinker instance.
@@ -94,12 +75,7 @@
                 "Input CSV file does not exist or is not a CSV file." f"Input file: {input_csv}"
             )
         self.input_csv = input_csv
-<<<<<<< HEAD
-        self.prompt_file = prompt_file
-        self.example_file = example_file
-=======
         self.prompt_file_path = prompt_file_path
->>>>>>> 039ced6e
         self.model_name = model_name
         self.retriever = retriever
         self.output_csv = output_csv
@@ -128,20 +104,8 @@
             )
 
         logging.info("Initializing components...")
-<<<<<<< HEAD
-        # Initialize components
-        self.api_client = APIClient(
-            self.api_url,
-            token=self.api_token,
-            kg=self.kg,
-            limit=self.api_limit,
-            parse_response_func=parse_response,
-        )
-        self.prompt_generator = PromptGenerator(self.prompt_file, self.example_file)
-=======
         self.prompt_generator = PromptGenerator(self.prompt_file_path)
 
->>>>>>> 039ced6e
         logging.info(f"Model API provider is: {self.model_api_provider}")
         self.llm_interaction = LLMInteraction(
             self.model_name, self.model_api_provider, self.ollama_host, self.model_api_key
@@ -304,24 +268,13 @@
             self.table_summary = self.generate_table_summary(sample_data)
         else:
             raise ValueError("Not enough data to compute table summary")
-<<<<<<< HEAD
-    
-    async def generate_sample_prompt(self, index: int = 0, random_row: bool = False) -> dict:
-        """
-        Generates sample prompt(s) using a single row from the CSV file.
-        
-        If random_row is True, a random row from the first batch is selected.
-        Otherwise, the row at the specified index (0-based) in the first batch is used.
-        
-=======
-
-    async def generate_sample_prompt(self, random_row: bool = True) -> dict:
+
+    async def generate_sample_prompt(self, random_row: bool = True, row_index: int | None = None) -> dict:
         """
         Generates sample prompt(s) using a single row from the CSV file.
         If random_row is True, a random row from the first batch is selected;
         otherwise, the first row is used.
 
->>>>>>> 039ced6e
         Returns:
             dict: A mapping of mention column names to the generated prompt.
         """
@@ -341,15 +294,17 @@
             chunk = chunk.drop(columns=self.gt_columns, errors="ignore")
 
         # Select a row from the chunk.
-        if random_row:
+        if random_row and row_index is None:
             # Select a random row from the chunk.
             sample_row_df = chunk.sample(n=1)
             relative_position = chunk.index.get_loc(sample_row_df.index[0])
         else:
-            # Use the row specified by the index parameter.
-            if index < 0 or index >= len(chunk):
-                raise ValueError(f"Index {index} is out of range for the first chunk (length {len(chunk)}).")
-            relative_position = index
+            # Use the row specified by the index parameter (default to 0 if not provided).
+            if row_index is None:
+                row_index = 0
+            if row_index < 0 or row_index >= len(chunk):
+                raise ValueError(f"Index {row_index} is out of range for the first chunk (length {len(chunk)}).")
+            relative_position = row_index
 
         # Extract the sample row.
         sample_row = chunk.iloc[relative_position]
