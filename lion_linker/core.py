--- conflicted
+++ resolved
@@ -12,13 +12,8 @@
         self.model_api_provider = model_api_provider
         self.model_api_key = model_api_key
 
-<<<<<<< HEAD
+
         if self.model_api_provider.lower() not in {"ollama", "operouter", "huggingface"}:
-=======
-        allowed_providers = {"ollama", "openrouter", "huggingface"}
-        provider = (self.model_api_provider or "").lower()
-        if provider not in allowed_providers:
->>>>>>> 51544778
             raise ValueError(
                 "The model api provider must be one of 'ollama', 'openrouter' or 'huggingface'"
             )
